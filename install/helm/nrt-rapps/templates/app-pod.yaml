--- conflicted
+++ resolved
@@ -88,17 +88,7 @@
     - name: A1T_ADDRESS
       value: "onos-a1t.riab"
     - name: A1T_PORT
-<<<<<<< HEAD
-      value: "80"
-    - name: LOAD_PREDICTOR
-      value: "dummy"
-    - name: LOAD_PREDICTOR_PORT
-      value: "dummy"
-    - name: LOAD_PREDICTOR_API
-      value: "predict"
-=======
       value: "9639"
->>>>>>> 553205eb
     - name: RANSIM_DATA_PATH
       value: /input/prb_usage_reports
     - name: LOAD_PREDICTOR
